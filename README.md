--- conflicted
+++ resolved
@@ -1,59 +1,55 @@
-# flatparse
-
-`flatparse` is a high-performance parsing library, focusing on __programming languages__ and __human-readable data formats__. The "flat" in the name
-refers to the `ByteString` parsing input, which has pinned contiguous data, and also to the library internals, which avoids indirections and heap allocations
-whenever possible.
-
-## Features and non-features
-
-* __Excellent performance__. On microbenchmarks, `flatparse` is at least 10 times faster than `attoparsec` or `megaparsec`. On larger examples with heavier use of    source positions and spans and/or indentation parsing, the performance difference grows to 20-30 times. Pure validators (parsers returning `()`) in `flatparse` are not difficult to implement with zero heap allocation. Compile times and exectuable sizes are also significantly better with `flatparse` than with `megaparsec` or `attoparsec`.
-* `flatparse` interals make liberal use of unboxed tuples and GHC primops. As a result, pure validators (parsers returning `()`) in `flatparse` are not difficult to implement with zero heap allocation.
-* __No incremental parsing__, and __only strict `ByteString`__ is supported as input. However, it can be still useful to convert from `Text`, `String` or other types to `ByteString`, and then use `flatparse` for parsing, since `flatparse` performance usually more than makes up for the conversion costs.
-* __Only little-endian 64 bit systems are currently supported__. This may change in the future. Getting good performance requires architecture-specific optimizations; I've only considered the most common setting at this point.
-* __Support for fast source location handling, indentation parsing and informative error messages__. `flatparse` provides a low-level interface to these. Batteries are _not included_, but it should be possible for users to build custom solutions, which are more sophisticated, but still as fast as possible. In my experience, the included batteries in other libraries often come with major unavoidable overheads, and often we still have to extend existing machinery in order to scale to production features.
-* The __backtracking model__ of `flatparse` is different to parsec libraries, and is more close to the [nom](https://github.com/Geal/nom) library in Rust. The idea is that _parser failure_ is distinguished from _parsing error_. The former is used for control flow, and we can backtrack from it. The latter is used for unrecoverable errors, and by default it's propagated to the top. `flatparse` does not track whether parsers have consumed inputs. In my experience, what we really care about is the failure/error distinction, and in `parsec` or `megaparsec` the consumed/non-consumed separation is often muddled and discarded in larger parser implementations. By default, basic `flatparse` parsers can fail but can not throw errors, with the exception of the specifically error-throwing operations. Hence, `flatparse` users have to be mindful about grammar, and explicitly insert errors where it is known that the input can't be valid.
-
-<<<<<<< HEAD
-`flatparse` comes in two flavors: `FlatParse.Basic` and `FlatParse.Stateful`. Both support a custom error type and a custom reader environment.
-=======
-`flatparse` comes in two flavors: [`FlatParse.Basic`](src/FlatParse/Basic.hs) and [`FlatParse.Stateful`](src/FlatParse/Stateful.hs). Both support a custom error type and a custom reader environment. 
->>>>>>> 7df19085
-
-* [`FlatParse.Basic`](src/FlatParse/Basic.hs) only supports the above features. If you don't need indentation parsing, this is sufficient.
-* [`FlatParse.Stateful`](src/FlatParse/Stateful.hs) additionally supports a built-in `Int` worth of internal state. This can support a wide range of indentation parsing features. There is a slight overhead in performance and code size compared to `Basic`. However, in small parsers and microbenchmarks the difference between `Basic` and `Stateful` is often reduced to near zero by GHC and LLVM optimization. The difference is more marked if we use native code backend instead of LLVM.
-
-## Tutorial
-
-WIP. See [`src/FlatParse/Tutorial`](src/FlatParse/Tutorial).
-
-### Some benchmarks
-
-Execution times below. See source code in [bench](bench). Compiled with GHC 8.8.4 `-O2 -fllvm`.
-
-|      benchmark              |  runtime   |
-|-----------------------------|-------------
-| s-exp/fpbasic               |  3.597 ms  |
-| s-exp/fpstateful            |  3.630 ms  |
-| s-exp/attoparsec            |  44.70 ms  |
-| s-exp/megaparsec            |  58.47 ms  |
-| s-exp/parsec                |  193.3 ms  |
-| long keyword/fpbasic        |  327.4 μs  |
-| long keyword/fpstateful     |  325.5 μs  |
-| long keyword/attoparsec     |  6.009 ms  |
-| long keyword/megaparsec     |  3.574 ms  |
-| long keyword/parsec         |  49.21 ms  |
-| numeral csv/fpbasic         |  881.0 μs  |
-| numeral csv/fpstateful      |  854.7 μs  |
-| numeral csv/attoparsec      |  21.51 ms  |
-| numeral csv/megaparsec      |  10.36 ms  |
-| numeral csv/parsec          |  80.64 ms  |
-
-Object file sizes for each module containing the `s-exp`, `long keyword` and `numeral csv` benchmarks.
-
-| library    | object file size (bytes) |
-| -------    | ------------------------ |
-| fpbasic    |  25392                   |
-| fpstateful |  30056                   |
-| attoparsec |  83288                   |
-| megaparsec |  188696                  |
-| parsec     |  75880                   |
+# flatparse
+
+`flatparse` is a high-performance parsing library, focusing on __programming languages__ and __human-readable data formats__. The "flat" in the name
+refers to the `ByteString` parsing input, which has pinned contiguous data, and also to the library internals, which avoids indirections and heap allocations
+whenever possible.
+
+## Features and non-features
+
+* __Excellent performance__. On microbenchmarks, `flatparse` is at least 10 times faster than `attoparsec` or `megaparsec`. On larger examples with heavier use of    source positions and spans and/or indentation parsing, the performance difference grows to 20-30 times. Pure validators (parsers returning `()`) in `flatparse` are not difficult to implement with zero heap allocation. Compile times and exectuable sizes are also significantly better with `flatparse` than with `megaparsec` or `attoparsec`.
+* `flatparse` interals make liberal use of unboxed tuples and GHC primops. As a result, pure validators (parsers returning `()`) in `flatparse` are not difficult to implement with zero heap allocation.
+* __No incremental parsing__, and __only strict `ByteString`__ is supported as input. However, it can be still useful to convert from `Text`, `String` or other types to `ByteString`, and then use `flatparse` for parsing, since `flatparse` performance usually more than makes up for the conversion costs.
+* __Only little-endian 64 bit systems are currently supported__. This may change in the future. Getting good performance requires architecture-specific optimizations; I've only considered the most common setting at this point.
+* __Support for fast source location handling, indentation parsing and informative error messages__. `flatparse` provides a low-level interface to these. Batteries are _not included_, but it should be possible for users to build custom solutions, which are more sophisticated, but still as fast as possible. In my experience, the included batteries in other libraries often come with major unavoidable overheads, and often we still have to extend existing machinery in order to scale to production features.
+* The __backtracking model__ of `flatparse` is different to parsec libraries, and is more close to the [nom](https://github.com/Geal/nom) library in Rust. The idea is that _parser failure_ is distinguished from _parsing error_. The former is used for control flow, and we can backtrack from it. The latter is used for unrecoverable errors, and by default it's propagated to the top. `flatparse` does not track whether parsers have consumed inputs. In my experience, what we really care about is the failure/error distinction, and in `parsec` or `megaparsec` the consumed/non-consumed separation is often muddled and discarded in larger parser implementations. By default, basic `flatparse` parsers can fail but can not throw errors, with the exception of the specifically error-throwing operations. Hence, `flatparse` users have to be mindful about grammar, and explicitly insert errors where it is known that the input can't be valid.
+
+`flatparse` comes in two flavors: [`FlatParse.Basic`](src/FlatParse/Basic.hs) and [`FlatParse.Stateful`](src/FlatParse/Stateful.hs). Both support a custom error type and a custom reader environment.
+
+* [`FlatParse.Basic`](src/FlatParse/Basic.hs) only supports the above features. If you don't need indentation parsing, this is sufficient.
+* [`FlatParse.Stateful`](src/FlatParse/Stateful.hs) additionally supports a built-in `Int` worth of internal state. This can support a wide range of indentation parsing features. There is a slight overhead in performance and code size compared to `Basic`. However, in small parsers and microbenchmarks the difference between `Basic` and `Stateful` is often reduced to near zero by GHC and LLVM optimization. The difference is more marked if we use native code backend instead of LLVM.
+
+## Tutorial
+
+WIP. See [`src/FlatParse/Tutorial`](src/FlatParse/Tutorial).
+
+### Some benchmarks
+
+Execution times below. See source code in [bench](bench). Compiled with GHC 8.8.4 `-O2 -fllvm`.
+
+|      benchmark              |  runtime   |
+|-----------------------------|-------------
+| s-exp/fpbasic               |  3.597 ms  |
+| s-exp/fpstateful            |  3.630 ms  |
+| s-exp/attoparsec            |  44.70 ms  |
+| s-exp/megaparsec            |  58.47 ms  |
+| s-exp/parsec                |  193.3 ms  |
+| long keyword/fpbasic        |  327.4 μs  |
+| long keyword/fpstateful     |  325.5 μs  |
+| long keyword/attoparsec     |  6.009 ms  |
+| long keyword/megaparsec     |  3.574 ms  |
+| long keyword/parsec         |  49.21 ms  |
+| numeral csv/fpbasic         |  881.0 μs  |
+| numeral csv/fpstateful      |  854.7 μs  |
+| numeral csv/attoparsec      |  21.51 ms  |
+| numeral csv/megaparsec      |  10.36 ms  |
+| numeral csv/parsec          |  80.64 ms  |
+
+Object file sizes for each module containing the `s-exp`, `long keyword` and `numeral csv` benchmarks.
+
+| library    | object file size (bytes) |
+| -------    | ------------------------ |
+| fpbasic    |  25392                   |
+| fpstateful |  30056                   |
+| attoparsec |  83288                   |
+| megaparsec |  188696                  |
+| parsec     |  75880                   |